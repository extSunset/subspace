[package]
name = "subspace-archiving"
description = "Collection of modules used for dealing with archived state of Subspace Network"
license = "Apache-2.0"
version = "0.1.0"
authors = ["Nazar Mokrynskyi <nazar@mokrynskyi.com>"]
edition = "2018"
include = [
    "/src",
    "/Cargo.toml",
    "/LICENSE",
    "/README.md"
]

[dependencies]
merkletree = "0.21.0"
parity-scale-codec = { version = "2.3.0", features = ["derive"], default-features = false }
rand = { version = "0.8.4", features = ["min_const_gen"] }
reed-solomon-erasure = { version = "4.0.2", features = ["simd-accel"] }
sha2 = { version = "0.9.8", default-features = false }
thiserror = "1.0.29"
typenum = "1.14.0"

<<<<<<< HEAD
subspace-core-primitives = { version = "0.1.0", path = "../subspace-core-primitives", default-features = false }
=======
[dependencies.parity-scale-codec]
default-features = false
features = ["derive"]
version = "2.3.0"

# Ugly workaround for https://github.com/rust-lang/cargo/issues/1197
[target.'cfg(not(all(target_os = "macos", target_arch = "aarch64")))'.dependencies.reed-solomon-erasure]
features = ["simd-accel"]
version = "4.0.2"

# Ugly workaround for https://github.com/rust-lang/cargo/issues/1197
# See https://github.com/darrenldl/reed-solomon-erasure/issues/86 for why `simd-accel` is disabled
[target.'cfg(all(target_os = "macos", target_arch = "aarch64"))'.dependencies.reed-solomon-erasure]
version = "4.0.2"

# Ugly workaround for https://github.com/rust-lang/cargo/issues/1197
[target.'cfg(any(target_os = "linux", target_os = "macos", all(target_os = "windows", target_env = "gnu")))'.dependencies.sha2]
features = ["asm"]
version = "0.9.8"

# Ugly workaround for https://github.com/rust-lang/cargo/issues/1197
# `asm` feature is not supported on Windows except with GNU toolchain
[target.'cfg(not(any(target_os = "linux", target_os = "macos", all(target_os = "windows", target_env = "gnu"))))'.dependencies.sha2]
default-features = false
version = "0.9.8"

[dependencies.subspace-core-primitives]
default-features = false
version = "0.1.0"
path = "../subspace-core-primitives"

[dev-dependencies.rand]
features = ["min_const_gen"]
version = "0.8.4"
>>>>>>> 2417220e

# TODO: Nothing is exposed in no-std environment at the moment :(
[features]
default = ["std"]
std = [
    "parity-scale-codec/std",
    "sha2/std",
    "subspace-core-primitives/std",
]<|MERGE_RESOLUTION|>--- conflicted
+++ resolved
@@ -15,19 +15,12 @@
 [dependencies]
 merkletree = "0.21.0"
 parity-scale-codec = { version = "2.3.0", features = ["derive"], default-features = false }
-rand = { version = "0.8.4", features = ["min_const_gen"] }
 reed-solomon-erasure = { version = "4.0.2", features = ["simd-accel"] }
 sha2 = { version = "0.9.8", default-features = false }
 thiserror = "1.0.29"
 typenum = "1.14.0"
 
-<<<<<<< HEAD
 subspace-core-primitives = { version = "0.1.0", path = "../subspace-core-primitives", default-features = false }
-=======
-[dependencies.parity-scale-codec]
-default-features = false
-features = ["derive"]
-version = "2.3.0"
 
 # Ugly workaround for https://github.com/rust-lang/cargo/issues/1197
 [target.'cfg(not(all(target_os = "macos", target_arch = "aarch64")))'.dependencies.reed-solomon-erasure]
@@ -50,15 +43,8 @@
 default-features = false
 version = "0.9.8"
 
-[dependencies.subspace-core-primitives]
-default-features = false
-version = "0.1.0"
-path = "../subspace-core-primitives"
-
-[dev-dependencies.rand]
-features = ["min_const_gen"]
-version = "0.8.4"
->>>>>>> 2417220e
+[dev-dependencies]
+rand = { version = "0.8.4", features = ["min_const_gen"] }
 
 # TODO: Nothing is exposed in no-std environment at the moment :(
 [features]

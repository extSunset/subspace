--- conflicted
+++ resolved
@@ -50,15 +50,12 @@
     /// Only a developer testing flag, as it might be needed for testing.
     #[clap(long, parse(try_from_str = parse_human_readable_size))]
     max_plot_size: Option<u64>,
-<<<<<<< HEAD
     /// Enable DSN subscription for archiving segments.
     #[clap(long)]
     enable_dsn_archiving: bool,
-=======
     /// Use dsn for syncing
     #[clap(long)]
     dsn_sync: bool,
->>>>>>> 027a9c81
 }
 
 #[derive(Debug, Clone, Copy, ArgEnum)]

--- conflicted
+++ resolved
@@ -42,32 +42,23 @@
     Benchmark(Box<frame_benchmarking_cli::BenchmarkCmd>),
 }
 
-<<<<<<< HEAD
-#[derive(Debug, Clone, Parser)]
-#[group(skip)]
-pub struct RunCmd {
-    /// Substrate run commands.
+#[derive(Debug, Parser)]
+pub struct DomainCli {
+    /// Run a node.
     #[clap(flatten)]
-    pub sub_run: SubstrateRunCmd,
+    pub run_system: SubstrateRunCmd,
 
     /// Optional relayer address to relay messages on behalf.
     #[arg(long)]
     pub relayer_id: Option<String>,
-=======
-#[derive(Debug, Parser)]
-struct DomainCli {
-    /// Run a node.
-    #[clap(flatten)]
-    pub run_system: RunCmd,
 
     #[clap(raw = true)]
     pub core_domain_args: Vec<String>,
->>>>>>> 2f2242ef
 }
 
 pub struct SecondaryChainCli {
     /// Run a node.
-    pub run: RunCmd,
+    pub run: DomainCli,
 
     /// The base path that should be used by the secondary chain.
     pub base_path: Option<PathBuf>,
@@ -99,7 +90,7 @@
             Self {
                 base_path: base_path.as_mut().map(|path| path.join("system")),
                 chain_spec,
-                run: domain_cli.run_system,
+                run: domain_cli,
             },
             maybe_core_domain_cli,
         )
@@ -142,7 +133,7 @@
 
         // In case there are bootstrap nodes specified explicitly, ignore those that are in the
         // chain spec
-        if !self.run.sub_run.network_params.bootnodes.is_empty() {
+        if !self.run.run_system.network_params.bootnodes.is_empty() {
             let mut chain_spec_value: Value = serde_json::from_str(&chain_spec.as_json(true)?)
                 .map_err(|error| error.to_string())?;
             if let Some(boot_nodes) = chain_spec_value.get_mut("bootNodes") {
@@ -185,19 +176,19 @@
 
 impl CliConfiguration<Self> for SecondaryChainCli {
     fn shared_params(&self) -> &SharedParams {
-        self.run.sub_run.shared_params()
+        self.run.run_system.shared_params()
     }
 
     fn import_params(&self) -> Option<&ImportParams> {
-        self.run.sub_run.import_params()
+        self.run.run_system.import_params()
     }
 
     fn network_params(&self) -> Option<&NetworkParams> {
-        self.run.sub_run.network_params()
+        self.run.run_system.network_params()
     }
 
     fn keystore_params(&self) -> Option<&KeystoreParams> {
-        self.run.sub_run.keystore_params()
+        self.run.run_system.keystore_params()
     }
 
     fn base_path(&self) -> Result<Option<BasePath>> {
@@ -213,15 +204,15 @@
     }
 
     fn rpc_http(&self, default_listen_port: u16) -> Result<Option<SocketAddr>> {
-        self.run.sub_run.rpc_http(default_listen_port)
+        self.run.run_system.rpc_http(default_listen_port)
     }
 
     fn rpc_ipc(&self) -> Result<Option<String>> {
-        self.run.sub_run.rpc_ipc()
+        self.run.run_system.rpc_ipc()
     }
 
     fn rpc_ws(&self, default_listen_port: u16) -> Result<Option<SocketAddr>> {
-        self.run.sub_run.rpc_ws(default_listen_port)
+        self.run.run_system.rpc_ws(default_listen_port)
     }
 
     fn prometheus_config(
@@ -230,66 +221,66 @@
         chain_spec: &Box<dyn ChainSpec>,
     ) -> Result<Option<PrometheusConfig>> {
         self.run
-            .sub_run
+            .run_system
             .prometheus_config(default_listen_port, chain_spec)
     }
 
     fn chain_id(&self, is_dev: bool) -> Result<String> {
-        self.run.sub_run.chain_id(is_dev)
+        self.run.run_system.chain_id(is_dev)
     }
 
     fn role(&self, is_dev: bool) -> Result<sc_service::Role> {
-        self.run.sub_run.role(is_dev)
+        self.run.run_system.role(is_dev)
     }
 
     fn transaction_pool(&self, is_dev: bool) -> Result<sc_service::config::TransactionPoolOptions> {
-        self.run.sub_run.transaction_pool(is_dev)
+        self.run.run_system.transaction_pool(is_dev)
     }
 
     fn trie_cache_maximum_size(&self) -> Result<Option<usize>> {
-        self.run.sub_run.trie_cache_maximum_size()
+        self.run.run_system.trie_cache_maximum_size()
     }
 
     fn rpc_methods(&self) -> Result<sc_service::config::RpcMethods> {
-        self.run.sub_run.rpc_methods()
+        self.run.run_system.rpc_methods()
     }
 
     fn rpc_ws_max_connections(&self) -> Result<Option<usize>> {
-        self.run.sub_run.rpc_ws_max_connections()
+        self.run.run_system.rpc_ws_max_connections()
     }
 
     fn rpc_cors(&self, is_dev: bool) -> Result<Option<Vec<String>>> {
-        self.run.sub_run.rpc_cors(is_dev)
+        self.run.run_system.rpc_cors(is_dev)
     }
 
     fn default_heap_pages(&self) -> Result<Option<u64>> {
-        self.run.sub_run.default_heap_pages()
+        self.run.run_system.default_heap_pages()
     }
 
     fn force_authoring(&self) -> Result<bool> {
-        self.run.sub_run.force_authoring()
+        self.run.run_system.force_authoring()
     }
 
     fn disable_grandpa(&self) -> Result<bool> {
-        self.run.sub_run.disable_grandpa()
+        self.run.run_system.disable_grandpa()
     }
 
     fn max_runtime_instances(&self) -> Result<Option<usize>> {
-        self.run.sub_run.max_runtime_instances()
+        self.run.run_system.max_runtime_instances()
     }
 
     fn announce_block(&self) -> Result<bool> {
-        self.run.sub_run.announce_block()
+        self.run.run_system.announce_block()
     }
 
     fn dev_key_seed(&self, is_dev: bool) -> Result<Option<String>> {
-        self.run.sub_run.dev_key_seed(is_dev)
+        self.run.run_system.dev_key_seed(is_dev)
     }
 
     fn telemetry_endpoints(
         &self,
         chain_spec: &Box<dyn ChainSpec>,
     ) -> Result<Option<sc_telemetry::TelemetryEndpoints>> {
-        self.run.sub_run.telemetry_endpoints(chain_spec)
+        self.run.run_system.telemetry_endpoints(chain_spec)
     }
 }